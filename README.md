# Byte CLI

The CLI has the following commands:

#### 1. To configure the collection:

```cargo run --bin byte_cli config-collection <PROJECT_FOLDER>```

#### 2. To configure the upload:

```cargo run --bin byte_cli config-upload <PROJECT_FOLDER>```

#### 3. To deploy the contract on devnet:

`cargo run --bin byte_cli generate-contract <PROJECT_FOLDER>`

<<<<<<< HEAD
```cargo run --bin byte_cli deploy-contract <PROJECT_FOLDER> --skip-generation```
=======
```cargo run --bin byte_cli deploy-contract <PROJECT_FOLDER>```
>>>>>>> 38f367ec

#### 4. To deploy assets to the storage server:

```cargo run --bin byte_cli deploy-assets <PROJECT_FOLDER>```

#### 5. To Mint NFTs on-chain:

`cargo run --bin byte_cli mint-nfts <PROJECT_FOLDER>`

```cargo run --bin byte_cli generate-contract <PROJECT_FOLDER>```<|MERGE_RESOLUTION|>--- conflicted
+++ resolved
@@ -14,11 +14,8 @@
 
 `cargo run --bin byte_cli generate-contract <PROJECT_FOLDER>`
 
-<<<<<<< HEAD
 ```cargo run --bin byte_cli deploy-contract <PROJECT_FOLDER> --skip-generation```
-=======
 ```cargo run --bin byte_cli deploy-contract <PROJECT_FOLDER>```
->>>>>>> 38f367ec
 
 #### 4. To deploy assets to the storage server:
 
