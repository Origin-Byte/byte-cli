--- conflicted
+++ resolved
@@ -23,12 +23,7 @@
 glob = "0.3"
 toml = "0.5"
 walkdir = "2.3.2"
-<<<<<<< HEAD
-terminal-link = "0.1"
 url = "2.4"
-=======
-url = "2.3"
->>>>>>> fbabd7be
 convert_case = "0.6.0"
 tempfile = "3.2"
 dirs = "5.0"
