pub mod cli;
pub mod consts;
pub mod endpoints;
pub mod err;
pub mod io;
pub mod models;
pub mod prelude;

use std::{
    fs::{self, File},
    path::PathBuf,
};

use crate::prelude::*;
<<<<<<< HEAD
use byte_cli::io::{LocalRead, LocalWrite};
use dialoguer::Confirm;
=======
use byte_cli::{
    consts::{CONFIG_FILENAME, PROJECT_FILENAME},
    io::{LocalRead, LocalWrite},
    SchemaBuilder,
};
>>>>>>> fbabd7be
use endpoints::*;

use anyhow::Result;
use clap::Parser;
use console::style;

<<<<<<< HEAD
use gutenberg::schema::SchemaBuilder;
use package_manager::toml::{self as move_toml, MoveToml};
use rust_sdk::{coin, consts::PRICE_PUBLISH};
=======
use git2::Repository;
use package_manager::{
    info::BuildInfo,
    move_lib::PackageMap,
    toml::{self as move_toml, MoveToml},
};
use rust_sdk::coin;
>>>>>>> fbabd7be
use std::io::Write;
use uploader::writer::Storage;

#[tokio::main]
async fn main() {
    match run().await {
        Ok(()) => {
            println!(
                "\n{}{}",
                consts::ROCKET_EMOJI,
                style("Process ran successfully.")
                    .green()
                    .bold()
                    .on_bright()
            );
        }
        Err(err) => {
            println!("\n{}", err,);
            std::process::exit(1);
        }
    }
}

async fn run() -> Result<()> {
    let cli = Cli::parse();

    match cli.command {
        Commands::NewSimple {
            name,
            supply,
            royalty_bps,
            project_dir,
        } => {
            // Input
            let project_path =
                io::get_project_filepath(name.as_str(), &project_dir);

            let schema_path =
                io::get_schema_filepath(name.as_str(), &project_dir);

            // Logic
            let (schema, project) =
                new_simple::init_schema(&name, supply, royalty_bps).await?;

            // Output
            schema.write_json(&schema_path)?;
            project.write_json(&project_path)?;
        }
        Commands::ConfigCollection {
            name,
            project_dir,
            complete,
        } => {
            // Input
            let schema_path =
                io::get_schema_filepath(name.as_str(), &project_dir);

            // Logic
            let mut builder = SchemaBuilder::read_json(&schema_path)?;

            builder =
                config_collection::init_collection_config(builder, complete)?;

            // Output
            builder.write_json(&schema_path)?;
        }
        Commands::ConfigUpload { name, project_dir } => {
            // Input
            // TODO: These config file is currently not setup
            let upload_path =
                io::get_upload_filepath(name.as_str(), &project_dir);

            // Logic
            let uploader = config_upload::init_upload_config()?;

            // Output
            uploader.write_json(&upload_path)?;
        }
        Commands::Config { name, project_dir } => {
            // Input
            let schema_path =
                io::get_schema_filepath(name.as_str(), &project_dir);

            let upload_path =
                io::get_upload_filepath(name.as_str(), &project_dir);

            // Logic
            let mut builder = SchemaBuilder::read_json(&schema_path)?;

            builder =
                config_collection::init_collection_config(builder, false)?;
            let uploader = config_upload::init_upload_config()?;

            // Output
            builder.write_json(&schema_path)?;
            uploader.write_json(&upload_path)?;
        }
        Commands::DeployAssets { name, project_dir } => {
            // Input
            let assets_path = io::get_assets_path(name.as_str(), &project_dir);
            let (pre_upload, post_upload) =
                io::get_upload_metadata(name.as_str(), &project_dir);

            let upload_config_path =
                io::get_upload_filepath(name.as_str(), &project_dir);

            // Logic
            let uploader = Storage::read_json(&upload_config_path)?;

            deploy_assets::deploy_assets(
                &uploader,
                assets_path,
                pre_upload,
                post_upload,
            )
            .await?
        }
        Commands::GenerateContract {
            name,
            project_dir,
            version,
        } => {
            // Input
            let schema_path =
                io::get_schema_filepath(name.as_str(), &project_dir);
            let contract_dir =
                io::get_contract_path(name.as_str(), &project_dir);

            let package_map = io::get_program_registry()?;

            // Logic
            let schema = deploy_contract::parse_config(schema_path.as_path())?;

            deploy_contract::generate_contract(
                &schema,
                contract_dir.as_path(),
                &package_map,
                version,
            )?;
        }
        Commands::DeployContract {
            name,
            project_dir,
            gas_budget,
            skip_generation,
            version,
        } => {
            // Input
            let schema_path =
                io::get_schema_filepath(name.as_str(), &project_dir);

            let project_path =
                io::get_project_filepath(name.as_str(), &project_dir);

            let contract_dir =
                io::get_contract_path(name.as_str(), &project_dir);

            // Logic
            let schema = deploy_contract::parse_config(schema_path.as_path())?;

            if !skip_generation {
                let package_map = io::get_program_registry()?;

                deploy_contract::generate_contract(
                    &schema,
                    contract_dir.as_path(),
                    &package_map,
                    version,
                )?;
            }

            let theme = get_dialoguer_theme();

            let agreed = Confirm::with_theme(&theme)
                .with_prompt(format!(
                "This action has a cost of {} MIST. Do you want to proceed?",
                PRICE_PUBLISH,
                ))
                .interact()
                .unwrap();

            if agreed {
                let state = deploy_contract::publish_contract(
                    gas_budget,
                    &PathBuf::from(contract_dir.as_path()),
                )
                .await?;

                // Output

                // TODO: This project.json will not deserialize to this struct
                state.write_json(&project_path)?;
            }
        }
        Commands::MintNfts {
            name,
            project_dir,
            gas_budget,
            warehouse_id: _,
        } => {
            // Input
            let schema_path =
                io::get_schema_filepath(name.as_str(), &project_dir);

            let project_path =
                io::get_project_filepath(name.as_str(), &project_dir);

            let _metadata_path =
                io::get_assets_path(name.as_str(), &project_dir);

            // Logic
            // TODO: Replace this logic with the our IO Trait
            let _schema = deploy_contract::parse_config(schema_path.as_path())?;
            let mut state =
                deploy_contract::parse_state(project_path.as_path())?;

            // if schema.contract.is_none() {
            //     return Err(anyhow!("Error: Could not find contract ID in config file. Make sure you run the command `deploy-contract`"));
            // }

            // let mut state = CollectionState::try_read_config(&state_path)?;

            state = mint_nfts::mint_nfts(
                // &schema,
                gas_budget,
                // metadata_path,
                // warehouse_id,
                state,
            )
            .await?;

            // Output
            // TODO: This project.json will not deserialize to this struct
            state.write_json(&project_path)?;
        }
        Commands::ParallelMint {
            name,
            project_dir,
            gas_budget,
            warehouse_id: _,
        } => {
            // Input
            let _schema_path =
                io::get_schema_filepath(name.as_str(), &project_dir);

            let project_path =
                io::get_project_filepath(name.as_str(), &project_dir);

            let _metadata_path =
                io::get_assets_path(name.as_str(), &project_dir);

            // Logic
            // let schema = deploy_contract::parse_config(file_path.as_path())?;
            let state = deploy_contract::parse_state(project_path.as_path())?;

            // if schema.contract.is_none() {
            //     return Err(anyhow!("Error: Could not find contract ID in config file. Make sure you run the command `deploy-contract`"));
            // }

            // let mut state = CollectionState::try_read_config(&state_path)?;

            mint_nfts::parallel_mint_nfts(
                // &schema,
                gas_budget,
                // metadata_path,
                // warehouse_id,
                state,
            )
            .await?;

            // Output
            // io::write_collection_state(&state, &state_path)?;
        }
        Commands::SplitCoin {
            gas_budget,
            amount,
            count,
        } => {
            coin::split(Some(amount), count, gas_budget as u64).await?;
        }
        Commands::CombineCoins { gas_budget } => {
            coin::combine(gas_budget as u64).await?;
        }
        Commands::CheckDependencies { name, project_dir } => {
            // Input
            let toml_path = io::get_toml_path(name.as_str(), &project_dir);
            let package_map = io::get_program_registry()?;

            // Logic
            let toml_string: String =
                fs::read_to_string(toml_path.clone())?.parse()?;

            let mut move_toml: MoveToml =
                toml::from_str(toml_string.as_str()).unwrap();

            move_toml.update_toml(&package_map);

            let mut toml_string = toml::to_string_pretty(&move_toml)?;

            toml_string = move_toml::add_vertical_spacing(toml_string.as_str());

            // Output
            let mut file = File::create(toml_path)?;
            file.write_all(toml_string.as_bytes())?;
        }
    }

    Ok(())
}<|MERGE_RESOLUTION|>--- conflicted
+++ resolved
@@ -6,42 +6,22 @@
 pub mod models;
 pub mod prelude;
 
+use anyhow::Result;
+use clap::Parser;
+use console::style;
+use dialoguer::Confirm;
+use std::io::Write;
 use std::{
     fs::{self, File},
     path::PathBuf,
 };
 
 use crate::prelude::*;
-<<<<<<< HEAD
 use byte_cli::io::{LocalRead, LocalWrite};
-use dialoguer::Confirm;
-=======
-use byte_cli::{
-    consts::{CONFIG_FILENAME, PROJECT_FILENAME},
-    io::{LocalRead, LocalWrite},
-    SchemaBuilder,
-};
->>>>>>> fbabd7be
+use byte_cli::SchemaBuilder;
 use endpoints::*;
-
-use anyhow::Result;
-use clap::Parser;
-use console::style;
-
-<<<<<<< HEAD
-use gutenberg::schema::SchemaBuilder;
 use package_manager::toml::{self as move_toml, MoveToml};
 use rust_sdk::{coin, consts::PRICE_PUBLISH};
-=======
-use git2::Repository;
-use package_manager::{
-    info::BuildInfo,
-    move_lib::PackageMap,
-    toml::{self as move_toml, MoveToml},
-};
-use rust_sdk::coin;
->>>>>>> fbabd7be
-use std::io::Write;
 use uploader::writer::Storage;
 
 #[tokio::main]
