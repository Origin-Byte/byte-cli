--- conflicted
+++ resolved
@@ -13,10 +13,7 @@
 };
 
 use crate::prelude::*;
-<<<<<<< HEAD
 use convert_case::{Case, Casing};
-=======
->>>>>>> 38f367ec
 use endpoints::*;
 
 use anyhow::Result;
@@ -26,9 +23,9 @@
 use gutenberg::{
     models::{
         collection::CollectionData,
-        nft::NftData,
+        nft::{burn::Burn, NftData},
         settings::{
-            royalties::Share, Burn, MintPolicies, Orderbook, RequestPolicies,
+            royalties::Share, MintPolicies, Orderbook, RequestPolicies,
             RoyaltyPolicy, Settings,
         },
         Address,
@@ -90,14 +87,13 @@
 
             let schema = Schema::new(
                 CollectionData::new(name, None, None, None, vec![], None),
-                NftData::new(nft_type),
+                NftData::new(nft_type, Burn::Permissionless, false),
                 Settings::new(
                     royalties,
                     MintPolicies::new(Some(supply as u64), true, true),
                     RequestPolicies::new(true, false, false),
                     None,
                     Orderbook::Protected,
-                    Burn::Permissionless,
                 ),
             );
 
@@ -111,20 +107,12 @@
             let mut file_path = PathBuf::from(Path::new(project_dir.as_str()));
             file_path.push("config.json");
 
-<<<<<<< HEAD
             let mut builder = SchemaBuilder::read(&file_path)?;
-=======
-            let mut builder = io::try_read_schema(&file_path)?;
->>>>>>> 38f367ec
 
             builder =
                 config_collection::init_collection_config(builder, complete)?;
 
-<<<<<<< HEAD
             builder.write(&file_path)?;
-=======
-            io::write_schema(&builder, &file_path)?;
->>>>>>> 38f367ec
         }
         Commands::ConfigUpload { project_dir } => {
             let mut file_path = PathBuf::from(Path::new(project_dir.as_str()));
@@ -132,17 +120,12 @@
 
             let uploader = config_upload::init_upload_config()?;
 
-<<<<<<< HEAD
             uploader.write(&file_path)?;
-=======
-            io::write_uploader(&uploader, &file_path)?;
->>>>>>> 38f367ec
         }
         Commands::Config { project_dir } => {
             let mut file_path = PathBuf::from(Path::new(project_dir.as_str()));
             file_path.push("config.json");
 
-<<<<<<< HEAD
             let mut builder = SchemaBuilder::read(&file_path)?;
 
             builder =
@@ -151,15 +134,6 @@
 
             builder.write(&file_path)?;
             uploader.write(&file_path)?;
-=======
-            let mut schema = io::try_read_schema(&file_path)?;
-
-            schema = config_collection::init_collection_config(schema, false)?;
-            let uploader = config_upload::init_upload_config()?;
-
-            io::write_schema(&schema, &file_path)?;
-            io::write_uploader(&uploader, &file_path)?;
->>>>>>> 38f367ec
         }
         Commands::DeployAssets { project_dir } => {
             let project_path = PathBuf::from(Path::new(project_dir.as_str()));
@@ -173,11 +147,7 @@
             let mut metadata_path = project_path.clone();
             metadata_path.push("metadata/");
 
-<<<<<<< HEAD
             let uploader = Storage::read(&file_path)?;
-=======
-            let uploader = io::read_uploader(&file_path)?;
->>>>>>> 38f367ec
 
             deploy_assets::deploy_assets(&uploader, assets_path, metadata_path)
                 .await?
@@ -226,11 +196,7 @@
             )
             .await?;
 
-<<<<<<< HEAD
             state.write(&state_path)?;
-=======
-            io::write_collection_state(&state, &state_path)?;
->>>>>>> 38f367ec
         }
         Commands::MintNfts {
             project_dir,
@@ -247,7 +213,7 @@
             let mut metadata_path = project_path.clone();
             metadata_path.push("metadata/");
 
-            let schema = deploy_contract::parse_config(file_path.as_path())?;
+            let _schema = deploy_contract::parse_config(file_path.as_path())?;
             let mut state = deploy_contract::parse_state(state_path.as_path())?;
 
             // if schema.contract.is_none() {
@@ -267,7 +233,6 @@
 
             state.write(&state_path)?;
         }
-<<<<<<< HEAD
         Commands::ParallelMint {
             project_dir,
             gas_budget,
@@ -313,8 +278,6 @@
         Commands::CombineCoins { gas_budget } => {
             coin::combine(gas_budget as u64).await?;
         }
-=======
->>>>>>> 38f367ec
     }
 
     Ok(())
