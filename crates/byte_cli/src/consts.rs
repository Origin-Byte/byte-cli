--- conflicted
+++ resolved
@@ -1,18 +1,6 @@
 use console::Emoji;
 
 // CLI Select options
-<<<<<<< HEAD
-pub const ROYALTY_OPTIONS: [&str; 3] = [
-    "Percentage of trade price (in Basis Points)",
-    "Fixed royalty amount regardless of trading price (in SUI)",
-    "None",
-];
-pub const FEATURE_OPTIONS: [&str; 3] = [
-    "Tradeable Traits",
-    "Immediate Secondary Market Trading",
-    "NFT Burning",
-];
-=======
 pub const ROYALTY_OPTIONS: [&str; 2] =
     ["Percentage of trade price (in Basis Points)", "None"];
 pub const FEATURE_OPTIONS: [&str; 3] = [
@@ -20,7 +8,6 @@
     "Immediate Secondary Market Trading",
     "NFT Burning",
 ];
->>>>>>> 38f367ec
 pub const SUPPLY_OPTIONS: [&str; 2] = ["Unlimited", "Limited"];
 pub const MINTING_OPTIONS: [&str; 2] = ["OriginByte Launchpad", "NFT Airdrop"];
 pub const MARKET_OPTIONS: [&str; 2] =
@@ -57,7 +44,6 @@
 pub const ORIGINMATE_PACKAGE_COMMIT: &str =
     "36e02283fa00451e8476a1bbc201af9a248396de";
 pub const PROTOCOL_PACKAGE_COMMIT: &str =
-<<<<<<< HEAD
     "b2dea4d1bee5608207d06d13ec0679a93d53962d";
 
 pub const SUI_PACKAGE_COMMIT_TEST: &str =
@@ -65,7 +51,4 @@
 pub const ORIGINMATE_PACKAGE_COMMIT_TEST: &str =
     "41d552066f55fb22609af24674ee06db842b8c52";
 pub const PROTOCOL_PACKAGE_COMMIT_TEST: &str =
-    "b3c85b735f047a17298d2640357bc75a67538890";
-=======
-    "b2dea4d1bee5608207d06d13ec0679a93d53962d";
->>>>>>> 38f367ec
+    "b3c85b735f047a17298d2640357bc75a67538890";