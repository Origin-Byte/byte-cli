use std::collections::BTreeSet;

use dialoguer::{Input, MultiSelect, Select};
use gutenberg::{
    models::collection::{Orderbook, RequestPolicies, RoyaltyPolicy},
    models::nft::MintPolicies,
    schema::SchemaBuilder,
};

use super::{map_indices, number_validator, FromPrompt};
use crate::{consts::FEATURE_OPTIONS, prelude::get_dialoguer_theme};

impl FromPrompt for Settings {
    fn from_prompt(schema: &SchemaBuilder) -> Result<Self, anyhow::Error>
    where
        Self: Sized,
    {
        let theme = get_dialoguer_theme();

        let royalties = RoyaltyPolicy::from_prompt(schema)?;
        let mint_policies = MintPolicies::from_prompt(schema)?;

        let nft_features_indices = MultiSelect::with_theme(&theme)
            .with_prompt("Which NFT features do you want the NFTs to add? (use [SPACEBAR] to select options)")
            .items(&FEATURE_OPTIONS)
            .interact()
            .unwrap();

        let features = map_indices(nft_features_indices, &FEATURE_OPTIONS);

        let composability =
            if features.contains(&String::from("Tradeable Traits")) {
                Some(Composability::from_prompt(schema)?)
            } else {
                None
            };

        // TODO: Design this part
        let requests = RequestPolicies::new(false, false, false); // TODO

        let orderbook = if features
            .contains(&String::from("Immediate Secondary Market Trading"))
        {
            Orderbook::Unprotected
        } else {
            Orderbook::Protected
        };

        let settings = Settings::new(
            Some(royalties),
            mint_policies,
            requests,
            composability,
            orderbook,
        );

        Ok(settings)
    }
}

impl FromPrompt for Composability {
    fn from_prompt(_schema: &SchemaBuilder) -> Result<Self, anyhow::Error>
    where
        Self: Sized,
    {
        let theme = get_dialoguer_theme();

        let traits_num = Input::with_theme(&theme)
            .with_prompt("How many NFT traits will your collection have? (e.g. In tradeable traits, each trait is considered an NFT type, including the core avatar)")
            .validate_with(number_validator)
            .interact()
            .unwrap()
            .parse::<u64>()
            .unwrap();

        let mut traits: BTreeSet<String> = BTreeSet::new();

        for i in 0..traits_num {
            let prompt = if i == 0 {
                String::from("Write the name of your core trait/type (This is the trait that glue all other traits together - e.g. Avatar): ")
            } else {
                format!("Write the name of the trait/type no. {} (Please add traits in descending rendering order - e.g. Hat trait should be the Hair trait):", i + 1)
            };

            let nft_trait = Input::with_theme(&theme)
                .with_prompt(prompt)
                .interact()
                .unwrap();

            traits.insert(nft_trait);
        }

        let core_trait = traits.first().unwrap().clone();

        Ok(Composability::new_from_tradeable_traits(traits, core_trait))
    }
<<<<<<< HEAD
}

impl FromPrompt for MintPolicies {
    fn from_prompt(_schema: &SchemaBuilder) -> Result<Self, anyhow::Error>
    where
        Self: Sized,
    {
        let theme = get_dialoguer_theme();

        let supply_index = Select::with_theme(&theme)
            .with_prompt(
                "Which Supply Policy do you want your Collection to have?",
            )
            .items(&SUPPLY_OPTIONS)
            .interact()
            .unwrap();

        let supply_policy = SUPPLY_OPTIONS[supply_index];

        let limit = if supply_policy == "Limited" {
            Some(
                Input::with_theme(&theme)
                    .with_prompt("What is the supply limit of the Collection?")
                    .validate_with(number_validator)
                    .interact()
                    .unwrap()
                    .parse::<u64>()
                    .expect("Failed to parse String into u64 - This error should not occur has input has been already validated.")
            )
        } else {
            None
        };

        let mint_options_indices = MultiSelect::with_theme(&theme)
            .with_prompt("What minting options do you want to use? (use [SPACEBAR] to select options)")
            .items(&MINTING_OPTIONS)
            .interact()
            .unwrap();

        let mint_options = map_indices(mint_options_indices, &MINTING_OPTIONS);

        let launchpad =
            mint_options.contains(&String::from("OriginByte Launchpad"));
        let airdrop = mint_options.contains(&String::from("NFT Airdrop"));

        Ok(MintPolicies::new(limit, launchpad, airdrop))
    }
=======
>>>>>>> 16c38d36
}<|MERGE_RESOLUTION|>--- conflicted
+++ resolved
@@ -94,54 +94,4 @@
 
         Ok(Composability::new_from_tradeable_traits(traits, core_trait))
     }
-<<<<<<< HEAD
-}
-
-impl FromPrompt for MintPolicies {
-    fn from_prompt(_schema: &SchemaBuilder) -> Result<Self, anyhow::Error>
-    where
-        Self: Sized,
-    {
-        let theme = get_dialoguer_theme();
-
-        let supply_index = Select::with_theme(&theme)
-            .with_prompt(
-                "Which Supply Policy do you want your Collection to have?",
-            )
-            .items(&SUPPLY_OPTIONS)
-            .interact()
-            .unwrap();
-
-        let supply_policy = SUPPLY_OPTIONS[supply_index];
-
-        let limit = if supply_policy == "Limited" {
-            Some(
-                Input::with_theme(&theme)
-                    .with_prompt("What is the supply limit of the Collection?")
-                    .validate_with(number_validator)
-                    .interact()
-                    .unwrap()
-                    .parse::<u64>()
-                    .expect("Failed to parse String into u64 - This error should not occur has input has been already validated.")
-            )
-        } else {
-            None
-        };
-
-        let mint_options_indices = MultiSelect::with_theme(&theme)
-            .with_prompt("What minting options do you want to use? (use [SPACEBAR] to select options)")
-            .items(&MINTING_OPTIONS)
-            .interact()
-            .unwrap();
-
-        let mint_options = map_indices(mint_options_indices, &MINTING_OPTIONS);
-
-        let launchpad =
-            mint_options.contains(&String::from("OriginByte Launchpad"));
-        let airdrop = mint_options.contains(&String::from("NFT Airdrop"));
-
-        Ok(MintPolicies::new(limit, launchpad, airdrop))
-    }
-=======
->>>>>>> 16c38d36
 }