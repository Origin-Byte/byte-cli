use std::collections::BTreeSet;

use dialoguer::{Input, MultiSelect, Select};
use gutenberg::{
    models::settings::{
        composability::Composability, minting::MintPolicies,
<<<<<<< HEAD
        royalties::RoyaltyPolicy, Burn, Orderbook, RequestPolicies, Settings,
=======
        royalties::RoyaltyPolicy, Orderbook, RequestPolicies, Settings,
>>>>>>> 38f367ec
    },
    schema::SchemaBuilder,
};

use super::{map_indices, number_validator, FromPrompt};
use crate::{
    consts::{FEATURE_OPTIONS, MINTING_OPTIONS, SUPPLY_OPTIONS},
    prelude::get_dialoguer_theme,
};

impl FromPrompt for Settings {
    fn from_prompt(schema: &SchemaBuilder) -> Result<Self, anyhow::Error>
    where
        Self: Sized,
    {
        let theme = get_dialoguer_theme();

        let royalties = RoyaltyPolicy::from_prompt(schema)?;
        let mint_policies = MintPolicies::from_prompt(schema)?;

        let nft_features_indices = MultiSelect::with_theme(&theme)
            .with_prompt("Which NFT features do you want the NFTs to add? (use [SPACEBAR] to select options)")
            .items(&FEATURE_OPTIONS)
            .interact()
            .unwrap();

        let features = map_indices(nft_features_indices, &FEATURE_OPTIONS);

        let composability =
            if features.contains(&String::from("Tradeable Traits")) {
                Some(Composability::from_prompt(&schema)?)
            } else {
                None
            };

        // TODO: Design this part
        let requests = RequestPolicies::new(false, false, false); // TODO

        let orderbook = if features
            .contains(&String::from("Immediate Secondary Market Trading"))
        {
            Orderbook::Unprotected
        } else {
            Orderbook::Protected
        };

<<<<<<< HEAD
        let burn = if features.contains(&String::from("NFT Burning")) {
            // TODO: Add permissioned
            Burn::Permissionless
        } else {
            Burn::None
        };

=======
>>>>>>> 38f367ec
        let settings = Settings::new(
            Some(royalties),
            mint_policies,
            requests,
            composability,
            orderbook,
<<<<<<< HEAD
            burn,
=======
>>>>>>> 38f367ec
        );

        Ok(settings)
    }
}

impl FromPrompt for Composability {
    fn from_prompt(_schema: &SchemaBuilder) -> Result<Self, anyhow::Error>
    where
        Self: Sized,
    {
        let theme = get_dialoguer_theme();

        let traits_num = Input::with_theme(&theme)
            .with_prompt("How many NFT traits will your collection have? (e.g. In tradeable traits, each trait is considered an NFT type, including the core avatar)")
            .validate_with(number_validator)
            .interact()
            .unwrap()
            .parse::<u64>()
            .unwrap();

        let mut traits: BTreeSet<String> = BTreeSet::new();

        for i in 0..traits_num {
            let prompt = if i == 0 {
                format!(
                    "Write the name of your core trait/type (This is the trait that glue all other traits together - e.g. Avatar): "
                )
            } else {
                format!("Write the name of the trait/type no. {} (Please add traits in descending rendering order - e.g. Hat trait should be the Hair trait):", i + 1)
            };

            let nft_trait = Input::with_theme(&theme)
                .with_prompt(prompt)
                .interact()
                .unwrap();

            traits.insert(nft_trait);
        }

        let core_trait = traits.first().unwrap().clone();

        Ok(Composability::new_from_tradeable_traits(traits, core_trait))
    }
}

impl FromPrompt for MintPolicies {
    fn from_prompt(_schema: &SchemaBuilder) -> Result<Self, anyhow::Error>
    where
        Self: Sized,
    {
        let theme = get_dialoguer_theme();

        let supply_index = Select::with_theme(&theme)
            .with_prompt(
                "Which Supply Policy do you want your Collection to have?",
            )
            .items(&SUPPLY_OPTIONS)
            .interact()
            .unwrap();

        let supply_policy = SUPPLY_OPTIONS[supply_index];

        let limit = if supply_policy == "Limited" {
            Some(
                Input::with_theme(&theme)
                    .with_prompt("What is the supply limit of the Collection?")
                    .validate_with(number_validator)
                    .interact()
                    .unwrap()
                    .parse::<u64>()
                    .expect("Failed to parse String into u64 - This error should not occur has input has been already validated.")
            )
        } else {
            None
        };

        let mint_options_indices = MultiSelect::with_theme(&theme)
            .with_prompt("What minting options do you want to use? (use [SPACEBAR] to select options)")
            .items(&MINTING_OPTIONS)
            .interact()
            .unwrap();

        let mint_options = map_indices(mint_options_indices, &MINTING_OPTIONS);

        let launchpad =
            if mint_options.contains(&String::from("OriginByte Launchpad")) {
                true
            } else {
                false
            };

        let airdrop = if mint_options.contains(&String::from("NFT Airdrop")) {
            true
        } else {
            false
        };

        Ok(MintPolicies::new(limit, launchpad, airdrop))
    }
}<|MERGE_RESOLUTION|>--- conflicted
+++ resolved
@@ -4,11 +4,7 @@
 use gutenberg::{
     models::settings::{
         composability::Composability, minting::MintPolicies,
-<<<<<<< HEAD
-        royalties::RoyaltyPolicy, Burn, Orderbook, RequestPolicies, Settings,
-=======
         royalties::RoyaltyPolicy, Orderbook, RequestPolicies, Settings,
->>>>>>> 38f367ec
     },
     schema::SchemaBuilder,
 };
@@ -55,26 +51,12 @@
             Orderbook::Protected
         };
 
-<<<<<<< HEAD
-        let burn = if features.contains(&String::from("NFT Burning")) {
-            // TODO: Add permissioned
-            Burn::Permissionless
-        } else {
-            Burn::None
-        };
-
-=======
->>>>>>> 38f367ec
         let settings = Settings::new(
             Some(royalties),
             mint_policies,
             requests,
             composability,
             orderbook,
-<<<<<<< HEAD
-            burn,
-=======
->>>>>>> 38f367ec
         );
 
         Ok(settings)
