--- conflicted
+++ resolved
@@ -7,16 +7,11 @@
 
 use dialoguer::{Confirm, Input};
 use gutenberg::{
-<<<<<<< HEAD
-    models::settings::royalties::{RoyaltyPolicy, Share},
-    schema::SchemaBuilder,
-=======
     models::{
         settings::royalties::{RoyaltyPolicy, Share},
         Address,
     },
-    Schema,
->>>>>>> 82ec01dd
+    schema::SchemaBuilder,
 };
 
 impl FromPrompt for RoyaltyPolicy {
@@ -24,7 +19,6 @@
     where
         Self: Sized,
     {
-<<<<<<< HEAD
         let creators = &schema.collection.as_ref().unwrap().creators;
         let mut policy = get_policy_type()?;
 
@@ -32,29 +26,11 @@
             let shares = royalty_shares(creators);
             policy.add_beneficiary_vecs(creators, &shares);
         } else {
-            let mut beneficiaries = get_beneficiaries();
+            let mut beneficiaries = get_beneficiaries()?;
             policy.add_beneficiaries(&mut beneficiaries);
         };
 
         Ok(policy)
-=======
-        let creators = &schema.collection.creators;
-        let policy = get_policy_type()?;
-
-        match policy {
-            Some(mut policy) => {
-                if are_royalty_owners_creators() {
-                    let shares = royalty_shares(creators);
-                    policy.add_beneficiary_vecs(creators, &shares);
-                } else {
-                    let mut beneficiaries = get_beneficiaries()?;
-                    policy.add_beneficiaries(&mut beneficiaries);
-                }
-                Ok(Some(policy))
-            }
-            None => Ok(None),
-        }
->>>>>>> 82ec01dd
     }
 }
 
