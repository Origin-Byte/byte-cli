--- conflicted
+++ resolved
@@ -19,11 +19,7 @@
     where
         Self: Sized,
     {
-<<<<<<< HEAD
-        let creators = &schema.collection.as_ref().unwrap().creators;
-=======
         let creators = schema.collection.as_ref().unwrap().creators();
->>>>>>> 38f367ec
         let mut policy = get_policy_type()?;
 
         if are_royalty_owners_creators() {
