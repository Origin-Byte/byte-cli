<<<<<<< HEAD
use super::FromPrompt;
use crate::prelude::get_dialoguer_theme;

use dialoguer::Input;
use gutenberg::{models::nft::NftData, schema::SchemaBuilder};
=======
use std::str::FromStr;

use super::FromPrompt;
use crate::prelude::get_dialoguer_theme;

use dialoguer::{Confirm, Input, Select};
use gutenberg::{
    models::nft::{burn::Burn, NftData},
    schema::SchemaBuilder,
};

const BURN_PERMISSIONS: [&'static str; 3] =
    ["None", "Permissioned", "Permissionless"];
>>>>>>> 38f367ec

impl FromPrompt for NftData {
    fn from_prompt(_schema: &SchemaBuilder) -> Result<Self, anyhow::Error>
    where
        Self: Sized,
    {
        let theme = get_dialoguer_theme();

        let type_name = Input::with_theme(&theme)
            .with_prompt("What name should the NFT type have?")
            .interact()
            .unwrap();

<<<<<<< HEAD
        let nft = NftData { type_name };

=======
        let burn_permission_idx = Select::with_theme(&theme)
            .with_prompt("Select the permission level for burning NFTs. (select the option you want and hit [ENTER] when done)")
            .items(&BURN_PERMISSIONS)
            .interact()
            .unwrap();

        let dynamic = Confirm::with_theme(&theme)
            .with_prompt("Is your NFT dynamic?")
            .interact()
            .unwrap();

        let nft = NftData::new(
            type_name,
            Burn::from_str(BURN_PERMISSIONS[burn_permission_idx]).unwrap(),
            dynamic.into(),
        );

>>>>>>> 38f367ec
        Ok(nft)
    }
}<|MERGE_RESOLUTION|>--- conflicted
+++ resolved
@@ -1,10 +1,3 @@
-<<<<<<< HEAD
-use super::FromPrompt;
-use crate::prelude::get_dialoguer_theme;
-
-use dialoguer::Input;
-use gutenberg::{models::nft::NftData, schema::SchemaBuilder};
-=======
 use std::str::FromStr;
 
 use super::FromPrompt;
@@ -18,7 +11,6 @@
 
 const BURN_PERMISSIONS: [&'static str; 3] =
     ["None", "Permissioned", "Permissionless"];
->>>>>>> 38f367ec
 
 impl FromPrompt for NftData {
     fn from_prompt(_schema: &SchemaBuilder) -> Result<Self, anyhow::Error>
@@ -32,10 +24,6 @@
             .interact()
             .unwrap();
 
-<<<<<<< HEAD
-        let nft = NftData { type_name };
-
-=======
         let burn_permission_idx = Select::with_theme(&theme)
             .with_prompt("Select the permission level for burning NFTs. (select the option you want and hit [ENTER] when done)")
             .items(&BURN_PERMISSIONS)
@@ -53,7 +41,6 @@
             dynamic.into(),
         );
 
->>>>>>> 38f367ec
         Ok(nft)
     }
 }