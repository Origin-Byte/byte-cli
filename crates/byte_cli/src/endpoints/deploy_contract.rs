--- conflicted
+++ resolved
@@ -60,11 +60,7 @@
         )
     })?;
 
-<<<<<<< HEAD
-    let module_name = schema.collection.name();
-=======
     let module_name = schema.collection().name();
->>>>>>> 38f367ec
 
     let package = package::Move {
         package: package::Package {
@@ -93,7 +89,6 @@
                 "NftProtocol".to_string(),
                 package::Dependency::new(
                     "https://github.com/Origin-Byte/nft-protocol".to_string(),
-<<<<<<< HEAD
                     PROTOCOL_PACKAGE_COMMIT_TEST.to_string(),
                 )
                 .subdir("contracts/nft_protocol".to_string()),
@@ -113,11 +108,6 @@
                     PROTOCOL_PACKAGE_COMMIT_TEST.to_string(),
                 )
                 .subdir("contracts/liquidity_layer_v1".to_string()),
-=======
-                    PROTOCOL_PACKAGE_COMMIT.to_string(),
-                )
-                .subdir("contracts/nft_protocol".to_string()),
->>>>>>> 38f367ec
             ),
         ]),
         addresses: package::Addresses::new([(
@@ -164,7 +154,6 @@
     gas_budget: usize,
     contract_dir: &PathBuf,
 ) -> Result<CollectionState> {
-<<<<<<< HEAD
     let wallet_ctx = rust_sdk::utils::get_context().await?;
 
     let gas_coin =
@@ -177,10 +166,6 @@
         gas_budget as u64,
     )
     .await?;
-=======
-    let collection_state =
-        publish::publish_contract(contract_dir, gas_budget as u64).await?;
->>>>>>> 38f367ec
 
     Ok(collection_state)
 }