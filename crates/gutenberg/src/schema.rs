//! Module containing the core logic to parse the `config.yaml` file into a
//! struct `Schema`, acting as an intermediate data structure, to write
//! the associated Move module and dump into a default or custom folder defined
//! by the caller.
use crate::contract::modules::Display;
use crate::err::GutenError;
use crate::models::settings::Settings;
use crate::models::{collection::CollectionData, nft::NftData};

use serde::{Deserialize, Serialize};

/// Struct that acts as an intermediate data structure representing the yaml
/// configuration of the NFT collection.
#[derive(Debug, Serialize, Deserialize, Builder)]
#[builder(derive(Debug, Serialize, Deserialize))]
#[builder(setter(into))]
#[serde(rename_all = "camelCase")]
pub struct Schema {
    /// The named address that the module is published under
    package_name: Option<String>,
<<<<<<< HEAD
    #[builder(field(public))]
    pub collection: CollectionData,
    #[builder(field(public))]
    pub nft: NftData,
    #[builder(field(public))]
=======
    collection: CollectionData,
    nft: NftData,
>>>>>>> 82ec01dd
    pub settings: Settings,
}

impl Schema {
    pub fn new(
        collection: CollectionData,
        nft: NftData,
        settings: Settings,
    ) -> Schema {
        Schema {
            package_name: None,
            collection,
            nft,
            settings,
        }
    }

    pub fn package_name(&self) -> String {
        match &self.package_name {
            Some(package_name) => package_name.clone(),
            None => self.collection().package_name(),
        }
    }

    pub fn collection(&self) -> &CollectionData {
        &self.collection
    }

    pub fn nft(&self) -> &NftData {
        &self.nft
    }

    pub fn write_init_fn(&self) -> String {
        let domains = self.collection.write_domains();

        let feature_domains =
            self.settings.write_feature_domains(&self.collection);

        let tags = self.collection.write_tags();

        let display = Display::write_display(&self.nft.type_name);

        let request_policies =
            self.settings.write_request_policies(&self.nft.type_name);

        let orderbook =
            self.settings.orderbook.write_orderbook(&self.nft.type_name);

        let witness = self.collection().witness_name();
        let type_name = &self.nft.type_name;

        let create_collection = self
            .settings
            .mint_policies
            .write_collection_create_with_mint_cap(&witness, type_name);

        let transfer_fns = self.settings.write_transfer_fns();

        format!(
            "    fun init(witness: {witness}, ctx: &mut sui::tx_context::TxContext) {{
        {create_collection}

        // Init Publisher
        let publisher = sui::package::claim(witness, ctx);
{tags}

        // Init Display
        {display}

        let delegated_witness = ob_permissions::witness::from_witness(Witness {{}});
<<<<<<< HEAD
{domains}{feature_domains}{request_policies}{orderbook}{transfer_fns}    }}"
=======
{domains}{feature_domains}{request_policies}{orderbook}{transfer_fns}
    }}"
>>>>>>> 82ec01dd
        )
    }

    pub fn write_entry_fns(&self) -> String {
        let mut code = String::new();

        let mint_fns = self
            .settings
            .mint_policies
            .write_mint_fns(&self.nft.type_name);

        code.push_str(mint_fns.as_str());

        let orderbook_fns =
            self.settings.orderbook.write_entry_fns(&self.nft.type_name);

        code.push_str(orderbook_fns.as_str());

        code.push_str(&self.settings.burn.write_burn_fns(&self.nft.type_name));

        code
    }

    pub fn write_tests(&self) -> String {
        let type_name = &self.nft.type_name;
        let witness = self.collection().witness_name();
        let mut tests = format!(
            "

    #[test_only]
    const CREATOR: address = @0xA1C04;

    #[test]
    fun it_inits_collection() {{
        let scenario = sui::test_scenario::begin(CREATOR);

        init({witness} {{}}, sui::test_scenario::ctx(&mut scenario));
        sui::test_scenario::next_tx(&mut scenario, CREATOR);

        assert!(sui::test_scenario::has_most_recent_shared<nft_protocol::collection::Collection<{type_name}>>(), 0);

        let mint_cap = sui::test_scenario::take_from_address<nft_protocol::mint_cap::MintCap<{type_name}>>(
            &scenario, CREATOR,
        );

        sui::test_scenario::return_to_address(CREATOR, mint_cap);
        sui::test_scenario::next_tx(&mut scenario, CREATOR);

        sui::test_scenario::end(scenario);
    }}

    #[test]
    fun it_mints_nft() {{
        let scenario = sui::test_scenario::begin(CREATOR);
        init({witness} {{}}, sui::test_scenario::ctx(&mut scenario));

        sui::test_scenario::next_tx(&mut scenario, CREATOR);

        let mint_cap = sui::test_scenario::take_from_address<nft_protocol::mint_cap::MintCap<{type_name}>>(
            &scenario,
            CREATOR,
        );

        let warehouse = ob_launchpad::warehouse::new<{type_name}>(sui::test_scenario::ctx(&mut scenario));

        mint_nft(
            std::string::utf8(b\"TEST NAME\"),
            std::string::utf8(b\"TEST DESCRIPTION\"),
            b\"https://originbyte.io/\",
            vector[std::ascii::string(b\"avg_return\")],
            vector[std::ascii::string(b\"24%\")],
            &mut mint_cap,
            &mut warehouse,
            sui::test_scenario::ctx(&mut scenario)
        );

        sui::transfer::public_transfer(warehouse, CREATOR);
        sui::test_scenario::return_to_address(CREATOR, mint_cap);
        sui::test_scenario::end(scenario);
    }}");

        tests.push_str(
            self.settings
                .burn
                .write_burn_tests(&self.nft.type_name, &witness)
                .as_str(),
        );

        tests
    }

    /// Higher level method responsible for generating Move code from the
    /// struct `Schema` and dump it into a default folder
    /// `../sources/examples/<module_name>.move` or custom folder defined by
    /// the caller.
    pub fn write_move<W: std::io::Write>(
        &self,
        mut output: W,
    ) -> Result<(), GutenError> {
        let witness = self.collection().witness_name();
        let package_name = self.package_name();

        let type_declarations = self.settings.write_type_declarations();
        let init_function = self.write_init_fn();
        let entry_functions = self.write_entry_fns();
        let nft_struct = self.nft.write_struct();

        let tests = self.write_tests();

        let res = format!(
            include_str!("../templates/template.move"),
            witness = witness,
            package_name = package_name,
            type_declarations = type_declarations,
            init_function = init_function,
            entry_functions = entry_functions,
            nft_struct = nft_struct,
            tests = tests
        );

        output.write_all(res.as_bytes())?;

        Ok(())
    }

    pub fn write_move_toml<W: std::io::Write>(
        &self,
        mut output: W,
    ) -> Result<(), GutenError> {
        let package_name = self.package_name();

        let res = format!(
            include_str!("../templates/Move.toml"),
            package_name = package_name,
        );

        output.write_all(res.as_bytes())?;

        Ok(())
    }
}<|MERGE_RESOLUTION|>--- conflicted
+++ resolved
@@ -18,16 +18,11 @@
 pub struct Schema {
     /// The named address that the module is published under
     package_name: Option<String>,
-<<<<<<< HEAD
     #[builder(field(public))]
     pub collection: CollectionData,
     #[builder(field(public))]
     pub nft: NftData,
     #[builder(field(public))]
-=======
-    collection: CollectionData,
-    nft: NftData,
->>>>>>> 82ec01dd
     pub settings: Settings,
 }
 
@@ -98,12 +93,8 @@
         {display}
 
         let delegated_witness = ob_permissions::witness::from_witness(Witness {{}});
-<<<<<<< HEAD
-{domains}{feature_domains}{request_policies}{orderbook}{transfer_fns}    }}"
-=======
 {domains}{feature_domains}{request_policies}{orderbook}{transfer_fns}
     }}"
->>>>>>> 82ec01dd
         )
     }
 
