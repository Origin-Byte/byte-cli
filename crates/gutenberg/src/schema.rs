--- conflicted
+++ resolved
@@ -113,10 +113,6 @@
             self.settings.orderbook.write_entry_fns(type_name).as_str(),
         );
 
-<<<<<<< HEAD
-        code.push_str(orderbook_fns.as_str());
-=======
->>>>>>> 5169d053
         code.push_str(&self.nft.write_dynamic_fns());
         code.push_str(&self.nft.write_burn_fns());
 
