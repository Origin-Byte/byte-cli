use serde::{Deserialize, Serialize};
use std::{collections::BTreeSet, str::FromStr};

use crate::models::Address;

// TODO: Doesn't need to be enum anymore
#[derive(Debug, Serialize, Deserialize, Clone)]
#[serde(rename_all = "camelCase")]
pub enum RoyaltyPolicy {
    #[serde(rename_all = "camelCase")]
    Proportional {
        shares: BTreeSet<Share>,
        collection_royalty_bps: u64,
    },
}

impl RoyaltyPolicy {
    pub fn new(
        shares: BTreeSet<Share>,
        collection_royalty_bps: u64,
    ) -> RoyaltyPolicy {
        RoyaltyPolicy::Proportional {
            shares,
            collection_royalty_bps,
        }
    }
}

#[derive(
    Debug,
    Default,
    Serialize,
    Deserialize,
    PartialEq,
    PartialOrd,
    Eq,
    Ord,
    Clone,
)]
#[serde(rename_all = "camelCase")]
pub struct Share {
    pub address: Address,
    pub share_bps: u64,
}

impl Share {
    pub fn new(address: Address, share: u64) -> Share {
        Share {
            address,
            share_bps: share,
        }
    }
}

impl FromStr for RoyaltyPolicy {
    type Err = ();

    fn from_str(input: &str) -> Result<RoyaltyPolicy, Self::Err> {
        match input {
            "proportional" => Ok(RoyaltyPolicy::Proportional {
                shares: BTreeSet::default(),
                collection_royalty_bps: u64::default(),
            }),
            _ => Err(()),
        }
    }
}

impl RoyaltyPolicy {
    pub fn add_beneficiaries(&mut self, beneficiaries: &mut BTreeSet<Share>) {
        match self {
            RoyaltyPolicy::Proportional {
                shares,
                collection_royalty_bps: _,
            } => shares.append(beneficiaries),
        };
    }

    pub fn add_beneficiary_vecs(
        &mut self,
<<<<<<< HEAD
        beneficiaries_vec: &Vec<Address>,
=======
        beneficiaries_vec: &[Address],
>>>>>>> 16c38d36
        shares_vec: &[u64],
    ) {
        let shares = match self {
            RoyaltyPolicy::Proportional {
                shares,
                collection_royalty_bps: _,
            } => shares,
        };

        beneficiaries_vec.iter().zip(shares_vec.iter()).for_each(
            |(address, share)| {
                shares.insert(Share::new(address.clone(), *share));
            },
        );
    }

    pub fn write_move_init(&self) -> String {
        match self {
            RoyaltyPolicy::Proportional {
                shares,
                collection_royalty_bps,
            } => {
                let mut creators_str = "

        let royalty_map = sui::vec_map::empty();"
                    .to_string();

                for share in shares {
                    creators_str.push_str(&format!(
                        "
        sui::vec_map::insert(&mut royalty_map, @{address}, {share});",
                        share = share.share_bps,
                        address = share.address
                    ));
                }

                let domain = format!(
                    "

        nft_protocol::royalty_strategy_bps::create_domain_and_add_strategy(
            delegated_witness,
            &mut collection,
            nft_protocol::royalty::from_shares(royalty_map, ctx),
            {collection_royalty_bps},
            ctx,
        );"
                );
                creators_str.push_str(&domain);
                creators_str
            }
        }
    }
}<|MERGE_RESOLUTION|>--- conflicted
+++ resolved
@@ -78,11 +78,7 @@
 
     pub fn add_beneficiary_vecs(
         &mut self,
-<<<<<<< HEAD
-        beneficiaries_vec: &Vec<Address>,
-=======
         beneficiaries_vec: &[Address],
->>>>>>> 16c38d36
         shares_vec: &[u64],
     ) {
         let shares = match self {
