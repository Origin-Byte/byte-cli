--- conflicted
+++ resolved
@@ -1,14 +1,10 @@
 use serde::{Deserialize, Serialize};
 use std::{collections::BTreeSet, str::FromStr};
 
-<<<<<<< HEAD
+use crate::models::Address;
+
 // TODO: Doesn't need to be enum anymore
 #[derive(Debug, Serialize, Deserialize, Clone)]
-=======
-use crate::models::Address;
-
-#[derive(Debug, Serialize, Deserialize)]
->>>>>>> 82ec01dd
 #[serde(rename_all = "camelCase")]
 pub enum RoyaltyPolicy {
     #[serde(rename_all = "camelCase")]
