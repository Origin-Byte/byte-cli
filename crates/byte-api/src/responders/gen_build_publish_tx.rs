--- conflicted
+++ resolved
@@ -1,7 +1,7 @@
 use actix_web::{post, web, HttpResponse, Responder};
 use rust_sdk::{coin::select_biggest_coin, publish, utils::get_context};
+use serde::Deserialize;
 use sui_sdk::types::{base_types::SuiAddress, transaction::TransactionData};
-use serde::Deserialize;
 
 use crate::io;
 
@@ -32,10 +32,12 @@
     let schema_res = serde_json::from_str(&data.config_json);
 
     if schema_res.is_err() {
-        let error_message = format!("Failed to parse config json: {:?}", schema_res.err().unwrap());
+        let error_message = format!(
+            "Failed to parse config json: {:?}",
+            schema_res.err().unwrap()
+        );
         eprintln!("{}", error_message);
-        return HttpResponse::InternalServerError()
-            .body(error_message);
+        return HttpResponse::InternalServerError().body(error_message);
     }
 
     let mut schema = schema_res.unwrap();
@@ -48,10 +50,10 @@
     );
 
     if result.is_err() {
-        let error_message = format!("Failed to generate contract: {:?}", result.err().unwrap());
+        let error_message =
+            format!("Failed to generate contract: {:?}", result.err().unwrap());
         eprintln!("{}", error_message);
-        return HttpResponse::InternalServerError()
-            .body(error_message);
+        return HttpResponse::InternalServerError().body(error_message);
     }
 
     let wallet_ctx = get_context().await.unwrap();
@@ -61,21 +63,18 @@
     let tx_data_res = publish::prepare_publish_contract(
         data.sender,
         contract_dir.as_path(),
-<<<<<<< HEAD
         (gas_coin.coin_object_id, gas_coin.version, gas_coin.digest),
         gas_budget,
-=======
-        None,
-        data.gas_budget,
->>>>>>> 76e3111b
     )
     .await;
 
     if tx_data_res.is_err() {
-        let error_message = format!("Failed to prepare contract publishing transaction: {:?}", tx_data_res.err().unwrap());
+        let error_message = format!(
+            "Failed to prepare contract publishing transaction: {:?}",
+            tx_data_res.err().unwrap()
+        );
         eprintln!("{}", error_message);
-        return HttpResponse::InternalServerError()
-            .body(error_message);
+        return HttpResponse::InternalServerError().body(error_message);
     }
 
     let tx_data = tx_data_res.unwrap();
