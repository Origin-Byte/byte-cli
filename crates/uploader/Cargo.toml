--- conflicted
+++ resolved
@@ -12,12 +12,8 @@
 ini = "1.3"
 dirs = "4.0"
 indexmap = "1.9"
-<<<<<<< HEAD
-hex = "0.4"
 dashmap = "5.0"
 indicatif = "0.16"
-=======
->>>>>>> fbabd7be
 
 serde = { version = "1.0", features = ["derive"] }
 serde_json = "1.0"
